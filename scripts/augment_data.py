import argparse
import os
from typing import Union, List
import datetime
from tqdm import tqdm

import numpy as np
from sklearn.model_selection import ParameterGrid
from src.augmentation.augmentation import Augmentation

cur_dir = os.path.dirname(os.path.abspath(__file__))

DATA_TYPES = {"polarity", "articles", "smokers"}


PATH_DICTS = {
    "polarity": {
        "input_training_text_path": os.path.join(
            cur_dir,
            "..",
            "data",
            "rt-polaritydata",
            "augmentation",
            "training_text.txt",
        ),
        "input_training_label_path": os.path.join(
            cur_dir,
            "..",
            "data",
            "rt-polaritydata",
            "augmentation",
            "training_labels.txt",
        ),
        "output_folder_path": "/home/mila/c/cesare.spinoso/scratch/datasets_550/polarity",
    },
    "articles": {
        "input_training_text_path": os.path.join(
            cur_dir, "..", "data", "articles", "augmentation", "training_text.txt"
        ),
        "input_training_label_path": os.path.join(
            cur_dir,
            "..",
            "data",
            "articles",
            "augmentation",
            "training_labels.txt",
        ),
        "output_folder_path": "/home/mila/c/cesare.spinoso/scratch/datasets_550/articles",
    },
    "smokers": {
        "input_training_text_path": [
            os.path.join(
                cur_dir,
                "..",
                "data",
                "smokers",
                "augmentation",
                f"training_fold_{k}_text.txt",
            )
            for k in range(1, 6)
        ],
        "input_training_label_path": [
            os.path.join(
                cur_dir,
                "..",
                "data",
                "smokers",
                "augmentation",
                f"training_fold_{k}_labels.txt",
            )
            for k in range(1, 6)
        ],
        # TODO: Modify this to the mila cluster
        "output_folder_path": "/home/mila/c/cesare.spinoso/scratch/datasets_550/smokers",
    },
}

# Path to logger folder
PATH_TO_LOGGER_FOLDER = os.path.join(cur_dir, "..", "logs", "augmentation")

# TODO: Work on augmentation grid
AUGMENTATION_GRID = [
    {
        "augmentation_type": ["random_swap"],
        "num_samples": [1, 3, 5],
        "aug_p": [0.1, 0.25, 0.5, 0.75, 0.9],
    },
    {
        "augmentation_type": ["random_delete"],
        "num_samples": [1, 3, 5],
        "aug_p": [0.1, 0.25, 0.5, 0.75, 0.9],
    },
    {
        "augmentation_type": ["synonym_wordnet"],
        "num_samples": [1, 3, 5],
        "aug_p": [0.1, 0.25, 0.5, 0.75, 0.9],
        "stopwords_regex": [r".*[^a-zA-Z].*"] # skip non-alpha words
    },
    {
        "augmentation_type": ["synonym_word2vec"],
        "num_samples": [1, 3, 5],
<<<<<<< HEAD
        "aug_p": [0.1, 0.2, 0.3, 0.4, 0.5],
        "top_k": [10, 50, 100, None]
=======
        "aug_p": [0.1, 0.25, 0.5, 0.75, 0.9],
        "top_k": [10, 100, None]
>>>>>>> 22295c20
    },
    {
        "augmentation_type": ["backtranslation"],
        "num_samples": [1, 3, 5],
    },
]


def parse_args():
    parser = argparse.ArgumentParser("Aguments the dataset of the passed data type")
    parser.add_argument(
        "-t", "--data_type", help=f"Data type must be one of {DATA_TYPES}"
    )
    args = parser.parse_args()
    data_type = args.data_type
    assert data_type in DATA_TYPES
    return data_type


def load_data_set(
    path_to_text: Union[str, list], path_to_label: Union[str, list]
) -> List[np.array]:
    X = (
        [np.loadtxt(path_to_text, dtype="object", delimiter="\n")]
        if isinstance(path_to_label, str)
        else [np.loadtxt(path, dtype="object", delimiter="\n") for path in path_to_text]
    )
    y = (
        [np.loadtxt(path_to_label, dtype="object", delimiter="\n")]
        if isinstance(path_to_label, str)
        else [
            np.loadtxt(path, dtype="object", delimiter="\n") for path in path_to_label
        ]
    )
    return X, y


def main():
    # Get data type
    data_type = parse_args()
    # Create augmentation grid
    grid_list = list(ParameterGrid(AUGMENTATION_GRID))
    # Fetch data
    X_list, y_list = load_data_set(
        path_to_text=PATH_DICTS[data_type]["input_training_text_path"],
        path_to_label=PATH_DICTS[data_type]["input_training_label_path"],
    )
    # TODO: Add a "No augmentation" option
    # Augment data
    # Use a time signature for the logger
    time_now = datetime.datetime.now().strftime("%d/%m/%Y %H:%M:%S")
    for aug_id, aug_kwargs in tqdm(enumerate(grid_list)):
        print(f"Augmentation {data_type} with parameters {aug_kwargs}")
        aug = Augmentation(
            augmentation_type=aug_kwargs["augmentation_type"],
            num_samples=aug_kwargs["num_samples"],
        )
        other_kwargs = {
            k: v
            for k, v in aug_kwargs.items()
            if k != "augmentation_type" and k != "num_samples"
        }
        for i, (X, y) in enumerate(zip(X_list, y_list)):
            X_aug, y_aug = aug.augment(X, y, **other_kwargs)
            aug.to_json(
                path_to_folder=os.path.join(
                    PATH_DICTS[data_type]["output_folder_path"],
                    f"augmentation_{aug_id}",
                ),
                X_initial=X,
                y_initial=y,
                X_aug=X_aug,
                y_aug=y_aug,
                name="train" if len(X_list) == 1 else f"train_fold_{i+1}",
            )
            aug.log_to_json(
                id=aug_id,
                time_now=time_now,
                path_to_json_log=os.path.join(
                    PATH_TO_LOGGER_FOLDER, f"{data_type}.json"
                ),
            )

if __name__ == "__main__":
    main()<|MERGE_RESOLUTION|>--- conflicted
+++ resolved
@@ -99,13 +99,8 @@
     {
         "augmentation_type": ["synonym_word2vec"],
         "num_samples": [1, 3, 5],
-<<<<<<< HEAD
-        "aug_p": [0.1, 0.2, 0.3, 0.4, 0.5],
-        "top_k": [10, 50, 100, None]
-=======
         "aug_p": [0.1, 0.25, 0.5, 0.75, 0.9],
         "top_k": [10, 100, None]
->>>>>>> 22295c20
     },
     {
         "augmentation_type": ["backtranslation"],
