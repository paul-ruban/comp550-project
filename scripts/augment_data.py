--- conflicted
+++ resolved
@@ -98,11 +98,7 @@
         "augmentation_type": ["synonym_word2vec"],
         "num_samples": [1, 3, 5],
         "aug_p": [0.1, 0.25, 0.5, 0.75, 0.9],
-<<<<<<< HEAD
-        "top_k": [None]
-=======
         "top_k": [10, 100, None],
->>>>>>> 6e975356
     },
     {
         "augmentation_type": ["backtranslation"],
