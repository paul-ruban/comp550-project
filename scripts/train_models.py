--- conflicted
+++ resolved
@@ -330,11 +330,7 @@
     augmentation_json_file_path = DATA_TYPE_DICT[data_type]["json_training_log_path"]
     # Get each dictionary in the json file
     augmentation_dicts = read_json_lines(augmentation_json_file_path)
-<<<<<<< HEAD
     for augmentation_dict in tqdm(augmentation_dicts[10:]):
-=======
-    for augmentation_dict in tqdm(augmentation_dicts[3:]):
->>>>>>> 9de60939
         logger.info("-" * 120)
         logger.info(
             f"Starting training for {data_type} with augmentation {augmentation_dict['augmented_dataset_id']}"
