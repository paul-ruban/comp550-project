{
 "cells": [
  {
   "cell_type": "code",
<<<<<<< HEAD
   "execution_count": 1,
=======
   "execution_count": 2,
>>>>>>> 40bf1629
   "metadata": {},
   "outputs": [],
   "source": [
    "import sys\n",
    "sys.path.append(\"../\")\n",
    "import transformers\n",
    "transformers.logging.set_verbosity_error()\n",
    "\n",
    "from functools import partial\n",
    "from transformers import AutoTokenizer, AutoModelForMaskedLM\n",
    "from src.data.dataio import DataFiles, Dataset, remove_empty_fn, truncate_fn"
   ]
  },
  {
   "cell_type": "code",
   "execution_count": 3,
   "metadata": {},
   "outputs": [
    {
     "name": "stderr",
     "output_type": "stream",
     "text": [
      "Using custom data configuration default-6508e13455e6899d\n",
<<<<<<< HEAD
      "Reusing dataset text (/home/c_spino/.cache/huggingface/datasets/text/default-6508e13455e6899d/0.0.0/0080d89f73ff0c9a11dfd854d463ea39d3cb8ed8a266110648767bd2b894d30d)\n",
      "Loading cached processed dataset at /home/c_spino/.cache/huggingface/datasets/text/default-6508e13455e6899d/0.0.0/0080d89f73ff0c9a11dfd854d463ea39d3cb8ed8a266110648767bd2b894d30d/cache-100993ac6f5918fb.arrow\n"
     ]
    },
    {
     "data": {
      "application/vnd.jupyter.widget-view+json": {
       "model_id": "9cbf6c3580a34d3dafc4815ed12ed093",
       "version_major": 2,
       "version_minor": 0
      },
      "text/plain": [
       "  0%|          | 0/50 [00:00<?, ?ba/s]"
      ]
     },
     "metadata": {},
     "output_type": "display_data"
    },
    {
     "name": "stdout",
     "output_type": "stream",
     "text": [
      "{'file_id': 0, 'line_id': 0, 'subline_id': 0, 'text': '�'}\n",
      "{'file_id': 0, 'line_id': 0, 'subline_id': 1, 'text': '�'}\n",
      "{'file_id': 0, 'line_id': 0, 'subline_id': 2, 'text': '�'}\n",
      "{'file_id': 0, 'line_id': 0, 'subline_id': 3, 'text': 'The'}\n",
      "{'file_id': 0, 'line_id': 0, 'subline_id': 4, 'text': ' Project'}\n",
      "{'file_id': 0, 'line_id': 0, 'subline_id': 5, 'text': ' Gutenberg'}\n"
=======
      "Reusing dataset text (/Users/od/.cache/huggingface/datasets/text/default-6508e13455e6899d/0.0.0/0080d89f73ff0c9a11dfd854d463ea39d3cb8ed8a266110648767bd2b894d30d)\n",
      "Loading cached processed dataset at /Users/od/.cache/huggingface/datasets/text/default-6508e13455e6899d/0.0.0/0080d89f73ff0c9a11dfd854d463ea39d3cb8ed8a266110648767bd2b894d30d/cache-5c9c1703635afe71.arrow\n",
      "Loading cached processed dataset at /Users/od/.cache/huggingface/datasets/text/default-6508e13455e6899d/0.0.0/0080d89f73ff0c9a11dfd854d463ea39d3cb8ed8a266110648767bd2b894d30d/cache-d52af9fa55cc70fb.arrow\n"
     ]
    },
    {
     "name": "stdout",
     "output_type": "stream",
     "text": [
      "{'file_id': 0, 'line_id': 0, 'subline_id': 0, 'text': '\\ufeffThe Project Gutenberg EBook of A Christmas Carol, by Charles Dickens'}\n",
      "{'file_id': 0, 'line_id': 2, 'subline_id': 0, 'text': 'This eBook is for the use of anyone anywhere at no cost and with'}\n",
      "{'file_id': 0, 'line_id': 3, 'subline_id': 0, 'text': 'almost no restrictions whatsoever.  You may copy it, give it away or'}\n",
      "{'file_id': 0, 'line_id': 4, 'subline_id': 0, 'text': 're-use it under the terms of the Project Gutenberg License included'}\n",
      "{'file_id': 0, 'line_id': 5, 'subline_id': 0, 'text': 'with this eBook or online at www.gutenberg.org'}\n",
      "{'file_id': 0, 'line_id': 8, 'subline_id': 0, 'text': 'Title: A Christmas Carol</s>Author: Charles Dickens'}\n"
>>>>>>> 40bf1629
     ]
    }
   ],
   "source": [
    "PRETRAINED_MODEL = 'distilroberta-base'\n",
    "\n",
    "data_files = DataFiles.from_url_file(url_file=\"../data/books.txt\")\n",
    "\n",
    "dataset = Dataset(data_files)\n",
    "dataset = dataset.map(remove_empty_fn)\n",
    "tokenizer = AutoTokenizer.from_pretrained(pretrained_model_name_or_path=PRETRAINED_MODEL)\n",
    "dataset = dataset.map(partial(truncate_fn, tokenizer=tokenizer, max_seq_length=3, fill_to_max=True))\n",
    "\n",
    "for i, x in enumerate(dataset):\n",
    "    print(x)\n",
    "    if i >= 5:\n",
    "        break"
   ]
  },
  {
   "cell_type": "code",
   "execution_count": 4,
   "metadata": {},
   "outputs": [],
   "source": [
    "import torch\n",
    "from torch.utils.data import DataLoader\n",
    "from transformers import AdamW\n",
    "from transformers.data.data_collator import DataCollatorForLanguageModeling\n",
    "\n",
    "collator = DataCollatorForLanguageModeling(tokenizer, mlm_probability=0.25)\n",
    "\n",
    "device = torch.device('cuda') if torch.cuda.is_available() else torch.device('cpu')\n",
    "\n",
    "model = AutoModelForMaskedLM.from_pretrained(pretrained_model_name_or_path=PRETRAINED_MODEL)\n",
    "model.to(device)\n",
    "model.train()\n",
    "\n",
    "loader = DataLoader(dataset, batch_size=4)\n",
    "\n",
    "optim = AdamW(model.parameters(), lr=5e-5)\n",
    "\n",
    "# for epoch in range(1):\n",
    "#     for i, batch in enumerate(loader):\n",
    "#         optim.zero_grad()\n",
    "#         batch = tokenizer(batch[\"text\"], truncation=True, padding=True, return_special_tokens_mask=True, return_tensors=\"pt\")\n",
    "#         batch = batch.to(device)\n",
    "#         attention_mask = batch[\"attention_mask\"]\n",
    "#         labels = batch['input_ids']\n",
    "        \n",
    "#         batch = collator(features=(batch,))\n",
    "#         input_ids = batch[\"input_ids\"].squeeze(0)\n",
    "#         outputs = model(input_ids, attention_mask=attention_mask, labels=labels)\n",
    "#         loss = outputs.loss\n",
    "#         print(loss)\n",
    "#         loss.backward()\n",
    "#         optim.step()\n",
    "\n",
    "# model.eval()"
   ]
  },
  {
   "cell_type": "code",
   "execution_count": 45,
   "metadata": {},
   "outputs": [],
   "source": [
    "import copy\n",
    "import random\n",
    "from abc import abstractmethod\n",
    "from typing import List, Tuple\n",
    "from collections import Counter\n"
   ]
  },
  {
   "cell_type": "code",
   "execution_count": null,
   "metadata": {},
   "outputs": [],
   "source": [
    "from src.models.masking import RandomMask, LengthBasedMask\n",
    "\n",
    "randomMaskInstance = RandomMask(0.5, '<mask>')\n",
    "randomMask = randomMaskInstance.mask\n",
    "\n",
    "for i, x in enumerate(dataset):\n",
    "    input_string = [x['text'].split()]\n",
    "    print(input_string)\n",
    "    print(randomMask(input_string))\n",
    "    if i >= 5:\n",
    "        break\n",
    "\n",
    "lengthMaskInstance = LengthBasedMask(0.5, 'all', '<mask>')\n",
    "lengthMask = lengthMaskInstance.mask\n",
    "\n",
    "for i, x in enumerate(dataset):\n",
    "    input_string = [x['text'].split()]\n",
    "    print(input_string)\n",
    "    print(lengthMask(input_string))\n",
    "    if i >= 5:\n",
    "        break"
   ]
  },
  {
   "cell_type": "code",
   "execution_count": 58,
   "metadata": {},
   "outputs": [
    {
     "name": "stdout",
     "output_type": "stream",
     "text": [
      "input_string is [['\\ufeffThe', 'Project', 'Gutenberg', 'EBook', 'of', 'A', 'Christmas', 'Carol,', 'by', 'Charles', 'Dickens']]\n",
      "masked_tokens is ['\\ufeffThe', '<mask>', '<mask>', 'EBook', 'of', 'A', '<mask>', 'Carol,', 'by', '<mask>', '<mask>']\n",
      "masked_sentence is ﻿The <mask> <mask> EBook of A <mask> Carol, by <mask> <mask>\n",
      "output is ['<s>\\ufeffThe Best Illustrated EBook of A Christmas Carol, by Karen Robinson</s>']\n",
      "input_string is [['This', 'eBook', 'is', 'for', 'the', 'use', 'of', 'anyone', 'anywhere', 'at', 'no', 'cost', 'and', 'with']]\n",
      "masked_tokens is ['<mask>', '<mask>', 'is', 'for', 'the', 'use', 'of', '<mask>', '<mask>', 'at', 'no', '<mask>', '<mask>', '<mask>']\n",
      "masked_sentence is <mask> <mask> is for the use of <mask> <mask> at no <mask> <mask> <mask>\n",
      "output is ['<s>This article is for the use of Adobe links at no time cost.</s>']\n",
      "input_string is [['almost', 'no', 'restrictions', 'whatsoever.', 'You', 'may', 'copy', 'it,', 'give', 'it', 'away', 'or']]\n",
      "masked_tokens is ['<mask>', 'no', '<mask>', '<mask>', 'You', 'may', '<mask>', 'it,', '<mask>', 'it', '<mask>', 'or']\n",
      "masked_sentence is <mask> no <mask> <mask> You may <mask> it, <mask> it <mask> or\n",
      "output is ['<s>Leave no ads. You may use it, print it here or</s>']\n",
      "input_string is [['re-use', 'it', 'under', 'the', 'terms', 'of', 'the', 'Project', 'Gutenberg', 'License', 'included']]\n",
      "masked_tokens is ['<mask>', 'it', 'under', 'the', 'terms', 'of', 'the', '<mask>', '<mask>', '<mask>', '<mask>']\n",
      "masked_sentence is <mask> it under the terms of the <mask> <mask> <mask> <mask>\n",
      "output is ['<s>Read it under the terms of the EU Rights Agreement\".</s>']\n",
      "input_string is [['with', 'this', 'eBook', 'or', 'online', 'at', 'www.gutenberg.org']]\n",
      "masked_tokens is ['with', 'this', '<mask>', 'or', '<mask>', 'at', '<mask>']\n",
      "masked_sentence is with this <mask> or <mask> at <mask>\n",
      "output is ['<s>with this article or comment at anytime</s>']\n",
      "input_string is [['Title:', 'A', 'Christmas', 'Carol</s>Author:', 'Charles', 'Dickens']]\n",
      "masked_tokens is ['Title:', 'A', '<mask>', '<mask>', 'Charles', '<mask>']\n",
      "masked_sentence is Title: A <mask> <mask> Charles <mask>\n",
      "output is ['<s>Title: Acknowled By Charles Dickens</s>']\n"
     ]
    }
   ],
   "source": [
    "import torch\n",
    "\n",
    "for i, x in enumerate(dataset):\n",
    "    input_string = [x['text'].split()]\n",
    "    print('input_string is', input_string)\n",
    "    masked_tokens = lengthMask(input_string)[0]\n",
    "    print('masked_tokens is', masked_tokens)\n",
    "    masked_sentence = ' '.join(masked_tokens)\n",
    "    print('masked_sentence is', masked_sentence)\n",
    "    out = torch.argmax(torch.log_softmax(model(**tokenizer.batch_encode_plus([masked_sentence], return_tensors=\"pt\"))[\"logits\"], dim=-1), dim=-1)\n",
    "    print('output is', tokenizer.batch_decode(out))\n",
    "    # print(input_string)\n",
    "    # print(randomMask(input_string))\n",
    "    if i >= 5:\n",
    "        break"
   ]
  },
  {
   "cell_type": "code",
   "execution_count": 5,
   "metadata": {},
   "outputs": [
    {
     "data": {
      "text/plain": [
       "['<s>Montreal is a beautiful city, but Toronto is unique.</s>']"
      ]
     },
     "execution_count": 5,
     "metadata": {},
     "output_type": "execute_result"
    }
   ],
   "source": [
    "import torch\n",
    "out = torch.argmax(torch.log_softmax(model(**tokenizer.batch_encode_plus([\"Montreal is a <mask> city, but Toronto is <mask>.\"], return_tensors=\"pt\"))[\"logits\"], dim=-1), dim=-1)\n",
    "tokenizer.batch_decode(out)"
   ]
  }
 ],
 "metadata": {
  "interpreter": {
   "hash": "15a40e11aa3c948f13537918da56f072f38172adfb7dc644365435d0134178e7"
  },
  "kernelspec": {
   "display_name": "Python 3.9.7 64-bit ('comp-550-a2-venv': conda)",
   "language": "python",
   "name": "python3"
  },
  "language_info": {
   "codemirror_mode": {
    "name": "ipython",
    "version": 3
   },
   "file_extension": ".py",
   "mimetype": "text/x-python",
   "name": "python",
   "nbconvert_exporter": "python",
   "pygments_lexer": "ipython3",
<<<<<<< HEAD
   "version": "3.7.10"
=======
   "version": "3.7.3"
>>>>>>> 40bf1629
  },
  "orig_nbformat": 4
 },
 "nbformat": 4,
 "nbformat_minor": 2
}<|MERGE_RESOLUTION|>--- conflicted
+++ resolved
@@ -2,11 +2,7 @@
  "cells": [
   {
    "cell_type": "code",
-<<<<<<< HEAD
-   "execution_count": 1,
-=======
    "execution_count": 2,
->>>>>>> 40bf1629
    "metadata": {},
    "outputs": [],
    "source": [
@@ -30,36 +26,6 @@
      "output_type": "stream",
      "text": [
       "Using custom data configuration default-6508e13455e6899d\n",
-<<<<<<< HEAD
-      "Reusing dataset text (/home/c_spino/.cache/huggingface/datasets/text/default-6508e13455e6899d/0.0.0/0080d89f73ff0c9a11dfd854d463ea39d3cb8ed8a266110648767bd2b894d30d)\n",
-      "Loading cached processed dataset at /home/c_spino/.cache/huggingface/datasets/text/default-6508e13455e6899d/0.0.0/0080d89f73ff0c9a11dfd854d463ea39d3cb8ed8a266110648767bd2b894d30d/cache-100993ac6f5918fb.arrow\n"
-     ]
-    },
-    {
-     "data": {
-      "application/vnd.jupyter.widget-view+json": {
-       "model_id": "9cbf6c3580a34d3dafc4815ed12ed093",
-       "version_major": 2,
-       "version_minor": 0
-      },
-      "text/plain": [
-       "  0%|          | 0/50 [00:00<?, ?ba/s]"
-      ]
-     },
-     "metadata": {},
-     "output_type": "display_data"
-    },
-    {
-     "name": "stdout",
-     "output_type": "stream",
-     "text": [
-      "{'file_id': 0, 'line_id': 0, 'subline_id': 0, 'text': '�'}\n",
-      "{'file_id': 0, 'line_id': 0, 'subline_id': 1, 'text': '�'}\n",
-      "{'file_id': 0, 'line_id': 0, 'subline_id': 2, 'text': '�'}\n",
-      "{'file_id': 0, 'line_id': 0, 'subline_id': 3, 'text': 'The'}\n",
-      "{'file_id': 0, 'line_id': 0, 'subline_id': 4, 'text': ' Project'}\n",
-      "{'file_id': 0, 'line_id': 0, 'subline_id': 5, 'text': ' Gutenberg'}\n"
-=======
       "Reusing dataset text (/Users/od/.cache/huggingface/datasets/text/default-6508e13455e6899d/0.0.0/0080d89f73ff0c9a11dfd854d463ea39d3cb8ed8a266110648767bd2b894d30d)\n",
       "Loading cached processed dataset at /Users/od/.cache/huggingface/datasets/text/default-6508e13455e6899d/0.0.0/0080d89f73ff0c9a11dfd854d463ea39d3cb8ed8a266110648767bd2b894d30d/cache-5c9c1703635afe71.arrow\n",
       "Loading cached processed dataset at /Users/od/.cache/huggingface/datasets/text/default-6508e13455e6899d/0.0.0/0080d89f73ff0c9a11dfd854d463ea39d3cb8ed8a266110648767bd2b894d30d/cache-d52af9fa55cc70fb.arrow\n"
@@ -75,7 +41,6 @@
       "{'file_id': 0, 'line_id': 4, 'subline_id': 0, 'text': 're-use it under the terms of the Project Gutenberg License included'}\n",
       "{'file_id': 0, 'line_id': 5, 'subline_id': 0, 'text': 'with this eBook or online at www.gutenberg.org'}\n",
       "{'file_id': 0, 'line_id': 8, 'subline_id': 0, 'text': 'Title: A Christmas Carol</s>Author: Charles Dickens'}\n"
->>>>>>> 40bf1629
      ]
     }
    ],
@@ -275,11 +240,7 @@
    "name": "python",
    "nbconvert_exporter": "python",
    "pygments_lexer": "ipython3",
-<<<<<<< HEAD
-   "version": "3.7.10"
-=======
    "version": "3.7.3"
->>>>>>> 40bf1629
   },
   "orig_nbformat": 4
  },
