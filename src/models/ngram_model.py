--- conflicted
+++ resolved
@@ -85,13 +85,7 @@
                 num_words_to_decode = sum(
                     [sum([int(x == masking_char) for x in x_encoded]) for x_encoded in X_encoded]
                 )
-<<<<<<< HEAD
-                # lm_copy = copy.deepcopy(self.lm)
-                # lm_copy.vocab.counts = {k: v for k, v in self.lm.vocab.counts.items() if v > 5}
-                generated_tokens = self.l.generate(
-=======
                 generated_tokens = self.lm.generate(
->>>>>>> c2cfd988
                     num_words=num_words_to_decode, random_seed=random_seed, text_seed=None
                 )
                 X_decoded = [
