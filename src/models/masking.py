import copy
import os
import random
from abc import abstractmethod
from collections import Counter
from typing import List, Tuple, Union

import nltk
import numpy as np
from nltk.corpus import stopwords
from src.utils.compressor import Compressor
from src.utils.eval_metrics import compression_accuracy


class Mask:
    def __init__(self, mask_token: str = "_", use_pos_as_mask: bool = False) -> None:
        self.mask_token = mask_token
        self.use_pos_as_mask = use_pos_as_mask

    @abstractmethod
    def mask(
        self, X: Union[List[str], List[List[str]]]
    ) -> Union[List[str], List[List[str]]]:
        """X is a list of lists of strings, a string represents one token"""
        pass

    def mask_with_pos(
        self,
        X_original_cased: Union[List[str], List[List[str]]],
        X_masked: Union[List[str], List[List[str]]],
    ) -> Union[List[str], List[List[str]]]:
        _X_original = copy.deepcopy(X_original_cased)
        _X_masked = copy.deepcopy(X_masked)
        _X_original = [x.split() if isinstance(x, str) else x for x in _X_original]
        pos_X = [[elt[1] for elt in nltk.pos_tag(x)] for x in _X_original]
        _X_masked = [x.split() if isinstance(x, str) else x for x in _X_masked]
        for i, (masked_text, pos_list) in enumerate(zip(_X_masked, pos_X)):
            _X_masked[i] = [
                pos if token == self.mask_token else token
                for token, pos in zip(masked_text, pos_list)
            ]
        _X_masked = (
            [" ".join(x) for x in _X_masked]
            if isinstance(X_masked[0], str)
            else _X_masked
        )
        return _X_masked

    def compression_score(
        self,
        X_original: Union[List[str], List[List[str]]],
        X_masked: Union[List[str], List[List[str]]],
    ) -> float:
        """
        X_original is a list of strings, a string represents one text
        X_masked is a list of strings, a string represents one text
        if either are passed as lists of tokens, then they are joined by spaces

        Compresses each file with gzip, gets the compression score and returns the average
        """
        assert len(X_original) == len(
            X_masked
        ), "Original and masked lists must have the same length."
        if isinstance(X_original[0], list):
            X_original = [" ".join(x) for x in X_original]
        if isinstance(X_masked[0], list):
            X_masked = [" ".join(x) for x in X_original]
        parent_dir = os.path.dirname(os.path.abspath(__file__))
        temp_data_path = os.path.join(parent_dir, "..", "..", "data", "temp")
        compression_scores = np.zeros(len(X_original))
        for i, (x_original, x_masked) in enumerate(zip(X_original, X_masked)):
            original_file_path = os.path.join(temp_data_path, "original.txt")
            masked_file_path = os.path.join(temp_data_path, "masked.txt")
            with open(original_file_path, "w") as f:
                f.write(x_original)
            with open(masked_file_path, "w") as f:
                f.write(x_masked)
            compressor = Compressor(data_path=masked_file_path)
            compressor.compress()
            compressed_masked_file_path = compressor.get_compressed_data_path()
            compression_scores[i] = compression_accuracy(
                original_file_path=original_file_path,
                compressed_file_path=compressed_masked_file_path,
            )
        return compression_scores.mean()


class RandomMask(Mask):
    """Implements random masking strategy."""

    def __init__(
        self, mask_token, proba, adjust_by_length=False, use_pos_as_mask=False
    ) -> None:
        assert 0 < proba <= 1, "Masking probability proba must be > 0 and <= 1"
        super().__init__(mask_token, use_pos_as_mask)
        self.proba = proba
        self.adjust_by_length = adjust_by_length

    def mask(
        self, X: List[List[str]], X_original_cased: List[List[str]] = None
    ) -> List[List[str]]:
        """X is a list of lists of strings, a string represents one token"""
        # make a copy of the data not to mess up the orogonal
        _X = copy.deepcopy(X)
        for i in range(len(_X)):
<<<<<<< HEAD
            for j in range(len(_X[i])):
=======
            for j in range(len(i)):
>>>>>>> 91c46ef2
                proba = self.proba
                # the probability of masking is adjusted by the token length, increasing probability of longer tokens
                # Ex.
                # length:       1     2      3      4      5      6      7      8      9      10
                # ajdustment: [1.0, 1.044, 1.071, 1.091, 1.106, 1.118, 1.129, 1.139, 1.147, 1.155]
                if self.adjust_by_length:
                    proba *= len(_X[i][j]) ** (
                        1 / 2 ** 4
                    )  # adjustment formula can be tuned if needed
                if random.random() < proba:
                    _X[i][j] = self.mask_token
        _X = (
            _X
            if not self.use_pos_as_mask
            else self.mask_with_pos(X_original_cased=X_original_cased, X_masked=_X)
        )
        return _X


class LengthBasedMask(Mask):
    def __init__(self, mask_token, ratio, strategy, use_pos_as_mask=False) -> None:
        assert 0 < ratio <= 1, "Masking ratio must be > 0 and <= 1"
        assert strategy in [
            "sentence",
            "all",
        ], "Masking strategy must be one of: [sent, all]"
        super().__init__(mask_token, use_pos_as_mask)
        self.ratio = ratio
        self.strategy = strategy

    def mask(
        self, X: List[List[str]], X_original_cased: List[List[str]] = None
    ) -> List[List[str]]:
        """X is a list of lists of strings, a string represents one token"""
        # make a copy of the data not to mess up the orogonal
        _X = copy.deepcopy(X)

        if self.strategy == "all":
            min_masked_len, max_masked_count = self.get_masked_min_len_max_count(
                X=_X, ratio=self.ratio
            )
            masked = 0

        for i in range(len(_X)):
            if self.strategy == "sentence":
                min_masked_len, max_masked_count = self.get_masked_min_len_max_count(
                    X=_X[i], ratio=self.ratio
                )
            for j in range(len(i)):
                if len(_X[i][j]) >= min_masked_len and masked < max_masked_count:
                    _X[i][j] = self.mask_token
                    masked += 1
            if self.strategy == "sentence":
                masked = 0
        _X = (
            _X
            if not self.use_pos_as_mask
            else self.mask_with_pos(X_original_cased=X_original_cased, X_masked=_X)
        )
        return _X

    def get_masked_min_len_max_count(
        X: List[List[str]], ratio: float
    ) -> Tuple[int, int]:
        if any(isinstance(x, list) for x in X):
            # X is a List[List[str]], need to flatten it
            X = [t for x in X for t in x]

        max_masked_count = int(len(X) * ratio)
        min_masked_len = max(
            1, sorted([len(t) for t in X], reverse=True)[max_masked_count - 1]
        )

        return min_masked_len, max_masked_count


class RandomWindowMask(Mask):
    def __init__(
        self,
        mask_token: str = "_",
        window_size: int = 10,
        num_of_masks: int = None,
        prop_masked: float = None,
        random_seed: int = 42,
        use_pos_as_mask=False,
    ) -> None:
        assert (num_of_masks is not None and prop_masked is None) or (
            num_of_masks is None and prop_masked is not None
        ), "You must be either pass a fixed num of tokens to mask within a window or a proportion."
        super().__init__(mask_token, use_pos_as_mask)
        self.window_size = window_size
        self.num_of_masks = num_of_masks
        self.prop_masked = prop_masked
        self.random_seed = random_seed

    def mask(
        self,
        X: Union[List[str], List[List[str]]],
        X_original_cased: Union[List[str], List[List[str]]] = None,
    ) -> Union[List[str], List[List[str]]]:
        """Expects X to be a list of strings (where the string is a text)
        or a list of list of strings where each sub list is the list of
        all tokens of a text.
        """
        random.seed(self.random_seed)
        _X = copy.deepcopy(X)
        _X = [x.split() if isinstance(x, str) else x for x in _X]
        masked_X = []
        for tokenized_text in _X:
            num_of_masks = (
                int(self.window_size * self.prop_masked)
                if self.prop_masked is not None
                else self.num_of_masks
            )
            # Create the indices to be masked, do this for each window
            masked_indices = [
                j
                for i in range(int(len(tokenized_text) / self.window_size))
                for j in random.sample(
                    range(i * self.window_size, (i + 1) * self.window_size),
                    num_of_masks,
                )
            ]
            # Mask at the indices
            masked_text = [
                self.mask_token if i in masked_indices else token
                for i, token in enumerate(tokenized_text)
            ]
            # If used a list of strings as X, convert it back
            masked_text = (
                " ".join(masked_text) if isinstance(X[0], str) else masked_text
            )
            masked_X.append(masked_text)
        masked_X = (
            masked_X
            if not self.use_pos_as_mask
            else self.mask_with_pos(
                X_original_cased=X_original_cased, X_masked=masked_X
            )
        )
        return masked_X


class LengthWindowMask(Mask):
    def __init__(
        self,
        mask_token: str = "_",
        window_size: int = 10,
        num_of_masks: int = None,
        prop_masked: float = None,
        use_pos_as_mask=False,
    ):
        assert (num_of_masks is not None and prop_masked is None) or (
            num_of_masks is None and prop_masked is not None
        )
        super().__init__(mask_token, use_pos_as_mask)
        self.window_size = window_size
        self.num_of_masks = num_of_masks
        self.prop_masked = prop_masked

    def mask(
        self,
        X: Union[List[str], List[List[str]]],
        X_original_cased: Union[List[str], List[List[str]]] = None,
    ) -> Union[List[str], List[List[str]]]:
        """Expects X to be a list of strings (where the string is a text)
        or a list of list of strings where each sub list is the list of
        all tokens of a text.
        """
        masked_X = []
        _X = copy.deepcopy(X)
        _X = [x.split() if isinstance(x, str) else x for x in _X]
        for tokenized_text in _X:
            tokenized_text_with_index = list(enumerate(tokenized_text))
            num_of_masks = (
                int(self.window_size * self.prop_masked)
                if self.prop_masked is not None
                else self.num_of_masks
            )
            # Get the indices that correspond to the longest words within a window
            # These will be used to mask
            masked_indices = [
                j
                for i in range(int(len(tokenized_text_with_index) / self.window_size))
                for (j, _) in sorted(
                    tokenized_text_with_index[
                        i * self.window_size : (i + 1) * self.window_size
                    ],
                    key=lambda x: len(x[1]),
                    reverse=True,
                )[:num_of_masks]
            ]
            masked_text = [
                self.mask_token if i in masked_indices else token
                for i, token in tokenized_text_with_index
            ]
            # If used a list of strings as X, convert it back
            masked_text = (
                " ".join(masked_text) if isinstance(X[0], str) else masked_text
            )
            masked_X.append(masked_text)
        masked_X = (
            masked_X
            if not self.use_pos_as_mask
            else self.mask_with_pos(
                X_original_cased=X_original_cased, X_masked=masked_X
            )
        )
        return masked_X


class FrequencyBasedMask(Mask):
    def __init__(self, mask_token, top_freq, use_pos_as_mask=False) -> None:
        assert top_freq > 0, "Top frequent must be positive"
        super().__init__(mask_token, use_pos_as_mask)
        self.top_freq = top_freq

    def mask(
        self,
        X: Union[List[str], List[List[str]]],
        X_original_cased: Union[List[str], List[List[str]]] = None,
    ) -> Union[List[str], List[List[str]]]:
        """X is a list of lists of strings, a string represents one token
        Can also be a list of strings in which case the method does an extra tokenization
        step"""
        # make a copy of the data not to mess up the original
        _X = copy.deepcopy(X)
        _X = [x.split() if isinstance(x, str) else x for x in _X]

        tokens_to_mask = self.get_most_frequent(X=_X, top_freq=self.top_freq)

        for i in range(len(_X)):
            for j in range(len(i)):
                if _X[i][j] in tokens_to_mask:
                    _X[i][j] = self.mask_token

        # If used a list of strings as X, convert it back to this form
        _X = [" ".join(x) for x in _X] if isinstance(X[0], str) else _X
        _X = (
            _X
            if not self.use_pos_as_mask
            else self.mask_with_pos(X_original_cased=X_original_cased, X_masked=_X)
        )
        return _X

    def get_most_frequent(X, top_freq) -> List[str]:
        # flatten data
        X = [t for x in X for t in x]
        most_frequent = Counter(X).most_common(top_freq)
        tokens_to_mask = [x[0] for x in most_frequent]

        return tokens_to_mask


class FrequencyMask(Mask):
    def __init__(
        self,
        mask_token,
        num_of_masks: int = None,
        prop_masked: float = None,
        use_pos_as_mask=False,
    ) -> None:
        """This masking scheme uses the most frequent tokens PER text
        this is different from FrequencyBasedMask."""
        assert (num_of_masks is not None and prop_masked is None) or (
            num_of_masks is None and prop_masked is not None
        )
        super().__init__(mask_token, use_pos_as_mask)
        self.num_of_masks = num_of_masks
        self.prop_masked = prop_masked

    def mask(
        self,
        X: Union[List[str], List[List[str]]],
        X_original_cased: Union[List[str], List[List[str]]] = None,
    ) -> Union[List[str], List[List[str]]]:
        """X is a list of lists of strings, a string represents one token
        Can also be a list of strings in which case the method does an extra tokenization
        step"""
        # make a copy of the data not to mess up the original
        _X = copy.deepcopy(X)
        _X = [x.split() if isinstance(x, str) else x for x in _X]
        frequency_X = self.get_frequency(X=_X)
        for i, tokenized_text in enumerate(_X):
            num_masks = (
                self.num_of_mask
                if self.prop_masked is None
                else int(len(tokenized_text) * self.prop_masked)
            )
            word_type_mask_list = frequency_X[i][:num_masks]
            _X[i] = [
                self.mask_token if token in word_type_mask_list else token
                for token in tokenized_text
            ]
        # If used a list of strings as X, convert it back to this form
        _X = [" ".join(x) for x in _X] if isinstance(X[0], str) else _X
        _X = (
            _X
            if not self.use_pos_as_mask
            else self.mask_with_pos(X_original_cased=X_original_cased, X_masked=_X)
        )
        return _X

    def get_frequency(self, X: List[List[str]]) -> List[List[str]]:
        """
        Sorts the word types in each text by their weighted frequency.
        """
        frequency_X = [Counter(x) for x in X]
        sorted_frequency_X = [
            [
                word_type
                for word_type, _ in sorted(
                    freq_X.items(), key=lambda x: x[1], reverse=True
                )
            ]
            for freq_X in frequency_X
        ]
        return sorted_frequency_X


class WeightedFrequencyMask(Mask):
    def __init__(
        self,
        mask_token,
        num_of_masks: int = None,
        prop_masked: float = None,
        use_pos_as_mask=False,
    ) -> None:
        """This masking scheme wights the frequency of each token by its length."""
        assert (num_of_masks is not None and prop_masked is None) or (
            num_of_masks is None and prop_masked is not None
        )
        super().__init__(mask_token, use_pos_as_mask)
        self.num_of_masks = num_of_masks
        self.prop_masked = prop_masked

    def mask(
        self,
        X: Union[List[str], List[List[str]]],
        X_original_cased: Union[List[str], List[List[str]]] = None,
    ) -> Union[List[str], List[List[str]]]:
        """X is a list of lists of strings, a string represents one token
        Can also be a list of strings in which case the method does an extra tokenization
        step"""
        # make a copy of the data not to mess up the original
        _X = copy.deepcopy(X)
        _X = [x.split() if isinstance(x, str) else x for x in _X]
        weighted_frequency_X = self.get_weighted_frequency(X=_X)
        for i, tokenized_text in enumerate(_X):
            num_masks = (
                self.num_of_mask
                if self.prop_masked is None
                else int(len(tokenized_text) * self.prop_masked)
            )
            word_type_mask_list = weighted_frequency_X[i][:num_masks]
            _X[i] = [
                self.mask_token if token in word_type_mask_list else token
                for token in tokenized_text
            ]
        # If used a list of strings as X, convert it back to this form
        _X = [" ".join(x) for x in _X] if isinstance(X[0], str) else _X
        _X = (
            _X
            if not self.use_pos_as_mask
            else self.mask_with_pos(X_original_cased=X_original_cased, X_masked=_X)
        )
        return _X

    def get_weighted_frequency(self, X: List[List[str]]) -> List[List[str]]:
        """
        Sorts the word types in each text by their weighted frequency.
        """
        frequency_X = [Counter(x) for x in X]
        weighted_frequency_X = [
            [(word_type, len(word_type) * count) for word_type, count in freq_x.items()]
            for freq_x in frequency_X
        ]
        sorted_weighted_frequency_X = [
            [
                word_type
                for word_type, _ in sorted(
                    weighted_freq_x, key=lambda x: x[1], reverse=True
                )
            ]
            for weighted_freq_x in weighted_frequency_X
        ]
        return sorted_weighted_frequency_X


class StopwordMask(Mask):
    def __init__(
        self, mask_token, prop_masked, random_seed=42, use_pos_as_mask=False
    ) -> None:
        """Replace a the same proportion of stopwords in each text"""
        super().__init__(mask_token, use_pos_as_mask)
        self.prop_masked = prop_masked
        self.random_seed = random_seed

    def mask(
        self,
        X: Union[List[str], List[List[str]]],
        X_original_cased: Union[List[str], List[List[str]]] = None,
    ) -> Union[List[str], List[List[str]]]:
        # make a copy of the data not to mess up the original
        _X = copy.deepcopy(X)
        _X = [x.split() if isinstance(x, str) else x for x in _X]
        stopwords_list = stopwords.words("english")
        random.seed(self.random_seed)
        for i, tokenized_text in enumerate(_X):
            _X[i] = [
                self.mask_token
                if token in stopwords_list and random.random() < self.prop_masked
                else token
                for token in tokenized_text
            ]
        # If used a list of strings as X, convert it back to this form
        _X = [" ".join(x) for x in _X] if isinstance(X[0], str) else _X
        _X = (
            _X
            if not self.use_pos_as_mask
            else self.mask_with_pos(X_original_cased=X_original_cased, X_masked=_X)
        )
        return _X


class POSMask(Mask):
    def __init__(self, mask_token, pos_list, use_pos_as_mask=False) -> None:
        super().__init__(mask_token, use_pos_as_mask)
        self.pos_list = pos_list

    def mask(
        self,
        X: Union[List[str], List[List[str]]],
        X_original_cased: Union[List[str], List[List[str]]] = None,
    ) -> Union[List[str], List[List[str]]]:
        _X = copy.deepcopy(X)
        _X = [x.split() if isinstance(x, str) else x for x in _X]
        pos_X = [[elt[1] for elt in nltk.pos_tag(x)] for x in _X]
        for i, (tokenized_text, pos_list) in enumerate(zip(_X, pos_X)):
            _X[i] = [
                self.mask_token if token_pos in self.pos_list else token
                for token, token_pos in zip(tokenized_text, pos_list)
            ]
        # If used a list of strings as X, convert it back to this form
        _X = [" ".join(x) for x in _X] if isinstance(X[0], str) else _X
        _X = (
            _X
            if not self.use_pos_as_mask
            else self.mask_with_pos(X_original_cased=X_original_cased, X_masked=_X)
        )
        return _X


class ProbabilisticMask(Mask):
    def __init__(self, mask_probas, mask_token) -> None:
        super().__init__(mask_token)
        self.mask_probas = mask_probas<|MERGE_RESOLUTION|>--- conflicted
+++ resolved
@@ -103,11 +103,8 @@
         # make a copy of the data not to mess up the orogonal
         _X = copy.deepcopy(X)
         for i in range(len(_X)):
-<<<<<<< HEAD
-            for j in range(len(_X[i])):
-=======
+            # for j in range(len(_X[i])):
             for j in range(len(i)):
->>>>>>> 91c46ef2
                 proba = self.proba
                 # the probability of masking is adjusted by the token length, increasing probability of longer tokens
                 # Ex.
